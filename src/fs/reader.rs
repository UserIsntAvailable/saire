use super::FileSystemReader;
<<<<<<< HEAD
use crate::block::{BlockBuffer, SAI_BLOCK_SIZE};
=======
use crate::block::{
    data::{Inode, InodeKind},
    BlockBuffer, SAI_BLOCK_SIZE,
};
>>>>>>> cd7a078a
use crate::Result;
use num_traits::Num;
use std::{
    cmp::min,
    io::{Error, ErrorKind, Write},
    mem::size_of,
};

/// Reads the contents of an `InodeKind::File`.
pub(crate) struct InodeReader<'a> {
    /// [`None`] if the file that we are reading from doesn't have more bytes to be read.
    data: BlockBuffer,
    next_page_index: u32,
    fs: &'a FileSystemReader,
    pos: usize,
}

impl<'a> InodeReader<'a> {
<<<<<<< HEAD
    pub(crate) fn new(fs: &'a FileSystemReader, inode_page_index: u32) -> Self {
        let (data, next_page_index) = fs.read_data(inode_page_index as usize);
        let data = data.as_bytes().to_owned();
        let next_page_index = next_page_index.unwrap_or_default();
=======
    pub(crate) fn new(fs: &'a FileSystemReader, inode: &Inode) -> Self {
        debug_assert!(inode.kind() == &InodeKind::File);
>>>>>>> cd7a078a

        Self {
            data,
            next_page_index,
            fs,
            pos: 0,
        }
    }

    /// TODO
    pub(crate) fn read_exact(&mut self, buf: &mut [u8]) -> Result<()> {
        self.read_with_size(buf, buf.len())
    }

    /// TODO
    pub(crate) fn read_with_size(&mut self, buf: &mut [u8], size: usize) -> Result<()> {
        let mut buf = buf;
        let mut left_to_read = size;

        while left_to_read != 0 {
            if self.pos == SAI_BLOCK_SIZE {
                if self.next_page_index == 0 {
                    return Err(Error::from(ErrorKind::UnexpectedEof).into());
                }

                *self = Self::new(self.fs, self.next_page_index);
            }

            let to_read = min(left_to_read, SAI_BLOCK_SIZE - self.pos);
            let read = &self.data[self.pos..][..to_read];
            buf.write_all(&read)?;

            self.pos += to_read;
            left_to_read -= to_read;
        }

        Ok(())
    }

    /// Reads `size_of::<T>()` bytes, and returns the `Num`.
    ///
    /// This is basically a safe way to call `read_as()` if all what you need is a number.
    pub(crate) fn read_as_num<T>(&mut self) -> T
    where
        T: Num + Copy,
    {
        // SAFETY: bytes can be safely cast to a primitive number ( even though is not recommended ).
        unsafe { self.read_as() }
    }

    /// Reads `size_of::<T>()` bytes, and returns the value.
    ///
    /// # Panics
    ///
    /// - If there are not enough bytes on the `buffer` to create `size_of::<T>()`.
    ///
    /// # Safety
    ///
    /// The method is just casting the buffers bytes ( raw pointer ) to `T`; You need to abide all
    /// the safeties of that operation.
    pub(crate) unsafe fn read_as<T>(&mut self) -> T
    where
        T: Copy,
    {
        let mut buffer = vec![0; size_of::<T>()];
        if let Err(_) = self.read_exact(&mut buffer) {
            panic!("Can't convert to T; Not enough bytes on the reader.");
        }

        unsafe { *(buffer.as_ptr() as *const T) }
    }

    /// TODO
    pub(crate) unsafe fn read_next_stream_header(
        &mut self,
    ) -> Option<([std::ffi::c_uchar; 4], u32)> {
        // SAFETY: c_uchar is an alias of u8.
        let mut tag: [std::ffi::c_uchar; 4] = unsafe { self.read_as() };

        if tag == [0, 0, 0, 0] {
            None
        } else {
            tag.reverse();
            let size: u32 = self.read_as_num();

            Some((tag, size))
        }
    }
}<|MERGE_RESOLUTION|>--- conflicted
+++ resolved
@@ -1,12 +1,5 @@
 use super::FileSystemReader;
-<<<<<<< HEAD
 use crate::block::{BlockBuffer, SAI_BLOCK_SIZE};
-=======
-use crate::block::{
-    data::{Inode, InodeKind},
-    BlockBuffer, SAI_BLOCK_SIZE,
-};
->>>>>>> cd7a078a
 use crate::Result;
 use num_traits::Num;
 use std::{
@@ -25,15 +18,10 @@
 }
 
 impl<'a> InodeReader<'a> {
-<<<<<<< HEAD
     pub(crate) fn new(fs: &'a FileSystemReader, inode_page_index: u32) -> Self {
         let (data, next_page_index) = fs.read_data(inode_page_index as usize);
         let data = data.as_bytes().to_owned();
         let next_page_index = next_page_index.unwrap_or_default();
-=======
-    pub(crate) fn new(fs: &'a FileSystemReader, inode: &Inode) -> Self {
-        debug_assert!(inode.kind() == &InodeKind::File);
->>>>>>> cd7a078a
 
         Self {
             data,
