<<<<<<< HEAD
use super::{create_png, Error, FormatError, InodeReader, Result};
=======
use super::{FormatError, InodeReader, Result, SAI_BLOCK_SIZE};
>>>>>>> 121fae80
use itertools::Itertools;
use linked_hash_map::LinkedHashMap;
use std::{
    cmp::Ordering,
    collections::HashMap,
    ffi::{c_uchar, CStr},
<<<<<<< HEAD
    mem,
=======
>>>>>>> 121fae80
    ops::Index,
};

/// Holds information about the [`Layer`]s that make up a SAI image.
///
/// This is used to keep track of 3 properties of a [`Layer`]:
///
/// - id
/// - kind
/// - order/rank
///
/// Where order/rank refers to the index from `lowest` to `highest` where the layer is placed in the
/// image; i.e: order 0 would mean that the layer is the `first` layer on the image.
///
/// To get the [`LayerKind`], you can use [`index`]. To get the order of a [`Layer`], you can use
/// [`order_of`].
///
/// [`index`]: LayerTable::index
/// [`order_of`]: LayerTable::order_of
///
/// # Examples
///
/// ```no_run
/// use saire::{SaiDocument, Result};
///
/// fn main() -> Result<()> {
///     let doc = SaiDocument::new_unchecked("my_sai_file.sai");
///     // subtbl works the same in the same way.
///     let laytbl = doc.laytbl()?;
///     
///     // id = 2 is `usually` the first layer.
///     assert_eq!(laytbl.order_of(2), Some(0));
///
///     Ok(())
/// }
/// ```
pub struct LayerTable(LinkedHashMap<u32, LayerKind>);

impl LayerTable {
    pub(super) fn new(reader: &mut InodeReader<'_>) -> Result<Self> {
        Ok(LayerTable(
            (0..reader.read_as_num())
                .map(|_| {
                    let id: u32 = reader.read_as_num();

                    let kind = LayerKind::new(reader.read_as_num())?;

                    // Gets sent as windows message 0x80CA for some reason.
                    //
                    // 1       if LayerKind::Set.
                    // 157/158 if LayerKind::Regular.
                    let _: u16 = reader.read_as_num();

                    Ok((id, kind))
                })
                .collect::<Result<_>>()?,
        ))
    }

    /// Gets the order of the specified layer `id`.
    pub fn order_of(&self, id: u32) -> Option<usize> {
        self.0.keys().position(|v| *v == id)
    }

    /// Modifies a <code>[Vec]<[Layer]></code> to be ordered from `lowest` to `highest`.
    ///
    /// If you ever wanna return to the original order you can sort by [`Layer::id`].
    ///
    /// # Panics
    ///
    /// - If any of the of the [`Layer::id`]'s is not available in the [`LayerTable`].
    pub fn order(&self, layers: &mut Vec<Layer>) {
        let keys = self
            .0
            .keys()
            .enumerate()
            .map(|(i, k)| (k, i))
            .collect::<HashMap<_, _>>();

        layers.sort_by_cached_key(|e| keys[&e.id])
    }
}

impl Index<u32> for LayerTable {
    type Output = LayerKind;

    /// Gets the [`LayerKind`] of the specified layer `id`.
    ///
    /// # Panics
    ///
    /// - If the id wasn't found.
    fn index(&self, id: u32) -> &Self::Output {
        &self.0[&id]
    }
}

pub struct IntoIter(linked_hash_map::IntoIter<u32, LayerKind>);

impl Iterator for IntoIter {
    type Item = (u32, LayerKind);

    fn next(&mut self) -> Option<Self::Item> {
        self.0.next()
    }
}

impl IntoIterator for LayerTable {
    type Item = (u32, LayerKind);
    type IntoIter = IntoIter;

    fn into_iter(self) -> Self::IntoIter {
        IntoIter(self.0.into_iter())
    }
}

#[repr(u16)]
#[derive(Clone, Copy, Debug, PartialEq, Eq)]
pub enum LayerKind {
    /// Canvas pseudo-layer.
    RootLayer = 0x00,
    /// Basic Layer.
    Regular = 0x03,
    _Unknown4 = 0x04,
    /// Vector Linework Layer.
    Linework = 0x05,
    /// Masks applied to any layer object.
    Mask = 0x06,
    _Unknown7 = 0x07,
    /// Folder.
    Set = 0x08,
}

impl LayerKind {
    fn new(value: u16) -> Result<Self> {
        use LayerKind::*;

        match value {
            0 => Ok(RootLayer),
            3 => Ok(Regular),
            4 => Ok(_Unknown4),
            5 => Ok(Linework),
            6 => Ok(Mask),
            7 => Ok(_Unknown7),
            8 => Ok(Set),
            _ => Err(FormatError::Invalid.into()),
        }
    }
}

#[repr(u32)]
#[derive(Clone, Copy, Debug, PartialEq, Eq)]
pub enum BlendingMode {
    PassThrough,
    Normal,
    Multiply,
    Screen,
    Overlay,
    Luminosity,
    Shade,
    LumiShade,
    Binary,
}

impl BlendingMode {
    fn new(bytes: [c_uchar; 4]) -> Result<Self> {
        use BlendingMode::*;

        #[rustfmt::skip]
        // SAFETY: bytes guarantees to have valid UTF-8 ( ASCII ) values.
        match unsafe { std::str::from_utf8_unchecked(&bytes) } {
            "pass" => Ok(PassThrough),
            "norm" => Ok(Normal),
            "mul " => Ok(Multiply),
            "scrn" => Ok(Screen),
            "over" => Ok(Overlay),
            "add " => Ok(Luminosity),
            "sub " => Ok(Shade),
            "adsb" => Ok(LumiShade),
            "cbin" => Ok(Binary),
            _ => Err(FormatError::Invalid.into()),
        }
    }
}

/// Rectangular bounds
///
/// Can be off-canvas or larger than canvas if the user moves the layer outside of the `canvas window`
/// without cropping; similar to `Photoshop`, 0:0 is top-left corner of image.
#[derive(Clone, Copy, Debug, PartialEq, Eq)]
pub struct LayerBounds {
    pub x: i32,
    pub y: i32,
    /// Always rounded to nearest multiple of 32.
    pub width: u32,
    /// Always rounded to nearest multiple of 32.
    pub height: u32,
}

#[derive(Clone, Copy, Debug, PartialEq, Eq)]
pub enum TextureName {
    WatercolorA,
    WatercolorB,
    Paper,
    Canvas,
}

impl TextureName {
    fn new(name: &str) -> Result<Self> {
        match name {
            "Watercolor A" => Ok(Self::WatercolorA),
            "Watercolor B" => Ok(Self::WatercolorB),
            "Paper" => Ok(Self::Paper),
            "Canvas" => Ok(Self::Canvas),
            _ => Err(FormatError::Invalid.into()),
        }
    }
}

#[derive(Clone, Copy, Debug, PartialEq, Eq)]
pub struct Texture {
    /// Name of the overlay-texture assigned to a layer. i.e: `Watercolor A`.
    pub name: TextureName,
    /// Value ranging from `0` to `500`.
    pub scale: u16,
    /// Value ranging from `0` to `100`.
    pub opacity: u8,
}

impl Default for Texture {
    fn default() -> Self {
        Self {
            name: TextureName::WatercolorA,
            scale: 500,
            opacity: 100,
        }
    }
}

#[derive(Clone, Copy, Debug, PartialEq, Eq)]
pub struct Effect {
    /// Value ranging from `0` to `100`.
    pub opacity: u8,
    /// Value ranging from `1` to `15`.
    pub width: u8,
}

impl Default for Effect {
    fn default() -> Self {
        Self {
            opacity: 100,
            width: 15,
        }
    }
}

#[derive(Clone, Debug, PartialEq, Eq)]
pub struct Layer {
    pub kind: LayerKind,
    /// The identifier of the layer.
    pub id: u32,
    pub bounds: LayerBounds,
    /// Value ranging from `0` to `100`.
    pub opacity: u8,
    /// Whether or not this layer is visible.
    ///
    /// If a [`LayerKind::Set`] is not visible, all its children will also be not be visible.
    pub visible: bool,
    /// If [`true`], locks transparent pixels, so that you can only paint in pixels that are opaque.
    pub preserve_opacity: bool,
    /// If [`true`], this layer is clipped with the layer at the bottom.
    pub clipping: bool,
    pub blending_mode: BlendingMode,

    /// The name of the layer.
    ///
    /// It is always safe to [`unwrap`] if [`LayerKind::Regular`].
    ///
    /// [`unwrap`]: Option::unwrap
    pub name: Option<String>,
    /// If this layer is a child of a [`LayerKind::Set`], this will be the layer id of that
    /// [`LayerKind::Set`].
    pub parent_set: Option<u32>,
    /// If this layer is a child of another layer (i.e: a [`LayerKind::Mask`]), this will be the
    /// layer id of the parent container layer.
    pub parent_layer: Option<u32>,
    /// Wether or not a [`LayerKind::Set`] is expanded within the layers panel or not.
    pub open: Option<bool>,
    pub texture: Option<Texture>,
    /// If [`Some`], the `Fringe` effect is enabled.
    pub effect: Option<Effect>,
    /// The additional data of the layer.
    ///
    /// If the layer is [`LayerKind::Set`], there is no additional data. If the layer is
    /// [`LayerKind::Regular`] then data will hold pixels in the RGBA color model with
    /// pre-multiplied alpha.
    ///
    /// For now, others [`LayerKind`]s will not include their additional data.
    pub data: Option<Vec<u8>>,
}

impl Layer {
    pub(crate) fn new(reader: &mut InodeReader<'_>, decompress_data: bool) -> Result<Self> {
        let kind = reader.read_as_num::<u32>();
        let kind: u16 = kind.try_into().map_err(|_| FormatError::Invalid)?;
        let kind = LayerKind::new(kind)?;

        let id: u32 = reader.read_as_num();
        let bounds = LayerBounds {
            x: reader.read_as_num(),
            y: reader.read_as_num(),
            width: reader.read_as_num(),
            height: reader.read_as_num(),
        };
        let _: u32 = reader.read_as_num();
        let opacity: u8 = reader.read_as_num();
        let visible = reader.read_as_num::<u8>() >= 1;
        let preserve_opacity = reader.read_as_num::<u8>() >= 1;
        let clipping = reader.read_as_num::<u8>() >= 1;
        let _: u8 = reader.read_as_num();

        // SAFETY: c_uchar is an alias of u8.
        let mut blending_mode: [c_uchar; 4] = unsafe { reader.read_as() };
        blending_mode.reverse();
        let blending_mode = BlendingMode::new(blending_mode)?;

        let mut layer = Self {
            kind,
            id,
            bounds,
            opacity,
            visible,
            preserve_opacity,
            clipping,
            blending_mode,
            name: None,
            parent_set: None,
            parent_layer: None,
            open: None,
            texture: None,
            effect: None,
            data: None,
        };

        // SAFETY: all fields have been read.
        while let Some((tag, size)) = unsafe { reader.read_next_stream_header() } {
            // SAFETY: tag guarantees to have valid UTF-8 ( ASCII ) values.
            match unsafe { std::str::from_utf8_unchecked(&tag) } {
                "name" => {
                    // SAFETY: casting a *const u8 -> *const u8.
                    let name: [u8; 256] = unsafe { reader.read_as() };
                    let name = CStr::from_bytes_until_nul(&name)
                        .expect("contains null character")
                        .to_owned()
                        .into_string()
                        .expect("UTF-8");

                    let _ = layer.name.insert(name);
                }
                "pfid" => drop(layer.parent_set.insert(reader.read_as_num())),
                "plid" => drop(layer.parent_layer.insert(reader.read_as_num())),
                "fopn" => drop(layer.open.insert(reader.read_as_num::<u8>() >= 1)),
                "texn" => {
                    // SAFETY: casting a *const u8 -> *const u8.
                    let buf: [u8; 64] = unsafe { reader.read_as() };
                    let name = String::from_utf8_lossy(&buf);
                    let name = TextureName::new(name.trim_end_matches("\0"))?;

                    layer.texture.get_or_insert_with(Default::default).name = name;
                }
                // This values are always set, even if `texn` isn't.
                "texp" => {
                    let scale: u16 = reader.read_as_num();
                    let opacity: u8 = reader.read_as_num();

                    if let Some(ref mut texture) = layer.texture {
                        texture.scale = scale;
                        texture.opacity = opacity;
                    };
                }
                "peff" => {
                    let enabled = reader.read_as_num::<u8>() >= 1;
                    let opacity: u8 = reader.read_as_num();
                    let width: u8 = reader.read_as_num();

                    if enabled {
                        let _ = layer.effect.insert(Effect { opacity, width });
                    }
                }
                _ => reader.read_exact(&mut vec![0; size as usize])?,
            }
        }

        let dimensions = (bounds.width as usize, bounds.height as usize);
        layer.data = match kind {
            LayerKind::Regular if decompress_data => {
                Some(decompress_raster::<{ mem::size_of::<u32>() }>(
                    reader,
                    dimensions,
                    #[inline]
                    |channel, reader, buffer| {
                        if channel == 3 {
                            for channel in 0..4 {
                                let size: usize = reader.read_as_num::<u16>().into();
                                reader.read_with_size(buffer, size)?;
                            }
                        }

                        Ok(())
                    },
                    #[inline]
                    |dst, src| {
                        // Swap BGRA -> RGBA
                        dst[0] = src[2];
                        dst[1] = src[1];
                        dst[2] = src[0];
                        dst[3] = src[3];
                    },
                )?)
            }
            LayerKind::Mask if decompress_data => {
                Some(decompress_raster::<{ mem::size_of::<u16>() }>(
                    reader,
                    dimensions,
                    |_, _, _| Ok(()),
                    |dst, src| dst.copy_from_slice(src),
                )?)
            }
            _ => None,
        };

        Ok(layer)
    }

    #[cfg(feature = "png")]
    /// Gets a png image from the underlying layer data.
    ///
    /// # Examples
    ///
    /// ```no_run
    /// use saire::{SaiDocument, Result, doc::layer::LayerKind};
    ///
    /// fn main() -> Result<()> {
    ///     let layers = SaiDocument::new_unchecked("my_sai_file").layers()?;
    ///     let layer = &layers[0];
    ///
    ///     if layer.kind == LayerKind::Regular {
    ///         // if path is `None` it will save the file at ./{id}-{name}.png
    ///         layer.to_png(Some("layer-0.png"))?;
    ///     }
    ///
    ///     Ok(())
    /// }
    /// ```
    ///
    /// # Panics
    ///
    /// - If invoked with a layer with a kind other than [`LayerKind::Regular`].
<<<<<<< HEAD
    pub fn to_png(&self, path: Option<impl AsRef<Path>>) -> Result<()> {
        use crate::utils::pixel_ops::premultiplied_to_straight;
        use std::fs::File;
=======
    pub fn to_png<P>(&self, path: Option<P>) -> Result<()>
    where
        P: AsRef<std::path::Path>,
    {
        use crate::utils::{image::PngImage, pixel_ops::premultiplied_to_straight};
>>>>>>> 121fae80

        if let Some(ref image_data) = self.data {
            let png = PngImage {
                width: self.bounds.width,
                height: self.bounds.height,
                ..Default::default()
            };

            let path = path.map_or_else(
                || {
                    std::path::PathBuf::from(format!(
                        "{:0>8x}-{}.png",
                        self.id,
                        self.name.as_ref().unwrap()
                    ))
                },
                |path| path.as_ref().to_path_buf(),
            );

            return Ok(png.save(&premultiplied_to_straight(image_data), path)?);
        }

        panic!("For now, saire can only decompress LayerKind::Regular data.");
    }
}

const TILE_SIZE: usize = 32;

fn rle_decompress_stride<const BPP: usize>(dst: &mut [u8], src: &[u8]) {
    debug_assert!(BPP == std::mem::size_of::<u16>() || BPP == std::mem::size_of::<u32>());

    let mut src = src.iter();
    let mut dst = dst.iter_mut().step_by(BPP);
    let mut src = || src.next().expect("src has items");
    let mut dst = || dst.next().expect("dst has items");

    let mut wrote = 0;
    while wrote < TILE_SIZE * TILE_SIZE {
        let length = *src() as usize;

        wrote += match length.cmp(&128) {
            Ordering::Less => {
                let length = length + 1;
                (0..length).for_each(|_| *dst() = *src());

                length
            }
            Ordering::Greater => {
                let length = (length ^ 255) + 2;
                let value = *src();
                (0..length).for_each(|_| *dst() = value);

                length
            }
            Ordering::Equal => 0,
        }
    }
}

// (channel, reader, buffer)
type DecompressedChannelCb = fn(usize, &mut InodeReader<'_>, &mut [u8; 0x800]) -> Result<()>;

// (dst, src)
//
// NIGHTLY: When `as_chunks/array_chunks` hits stable change parameters to [u8; BPP].
type PixelWriteCb = fn(&mut [u8], &[u8]);

fn decompress_raster<const BPP: usize>(
    reader: &mut InodeReader<'_>,
    (width, height): (usize, usize),
    channel_decompressed: DecompressedChannelCb,
    pixel_write: PixelWriteCb,
) -> Result<Vec<u8>> {
    let tile_map_height = height / TILE_SIZE;
    let tile_map_width = width / TILE_SIZE;

    let mut tile_map = vec![0; tile_map_height * tile_map_width];
    reader.read_exact(&mut tile_map)?;
    let tile_map = tile_map; // Prevents `tile_map` to be mutable.

    let mut pixels = vec![0; width * height * BPP];
    // NIGHTLY: const_generics_exprs
    let mut rle_dst = vec![0; TILE_SIZE * TILE_SIZE * BPP];
    let mut rle_src = [0; 0x800];

    let pos2idx = |y, x, stride| y * stride + x;

    for (y, x) in (0..tile_map_height)
        .cartesian_product(0..tile_map_width)
        .filter(|(y, x)| tile_map[pos2idx(*y, *x, tile_map_width)] != 0)
    {
        for channel in 0..BPP {
            let size: usize = reader.read_as_num::<u16>().into();
            reader.read_with_size(&mut rle_src, size)?;
            rle_decompress_stride::<BPP>(&mut rle_dst[channel..], &rle_src);

            channel_decompressed(channel, reader, &mut rle_src)?;
        }

        // Leaves pre-multiplied
        rle_dst.chunks_exact(TILE_SIZE * BPP).fold(
            // Offset of first element on the 32x32 tile within the final image.
            pos2idx(y * width, x * TILE_SIZE, TILE_SIZE),
            |offset, src| {
                for (dst, src) in pixels[offset * BPP..]
                    .chunks_exact_mut(BPP)
                    .zip(src.chunks_exact(BPP))
                {
                    pixel_write(dst, src);
                }

                // Skips `width` bytes to get the next row of the 32x32 tile map.
                offset + width
            },
        );
    }

    Ok(pixels)
}<|MERGE_RESOLUTION|>--- conflicted
+++ resolved
@@ -1,18 +1,11 @@
-<<<<<<< HEAD
-use super::{create_png, Error, FormatError, InodeReader, Result};
-=======
-use super::{FormatError, InodeReader, Result, SAI_BLOCK_SIZE};
->>>>>>> 121fae80
+use super::{FormatError, InodeReader, Result};
 use itertools::Itertools;
 use linked_hash_map::LinkedHashMap;
 use std::{
     cmp::Ordering,
     collections::HashMap,
     ffi::{c_uchar, CStr},
-<<<<<<< HEAD
     mem,
-=======
->>>>>>> 121fae80
     ops::Index,
 };
 
@@ -470,23 +463,25 @@
     /// # Panics
     ///
     /// - If invoked with a layer with a kind other than [`LayerKind::Regular`].
-<<<<<<< HEAD
-    pub fn to_png(&self, path: Option<impl AsRef<Path>>) -> Result<()> {
-        use crate::utils::pixel_ops::premultiplied_to_straight;
-        use std::fs::File;
-=======
     pub fn to_png<P>(&self, path: Option<P>) -> Result<()>
     where
         P: AsRef<std::path::Path>,
     {
         use crate::utils::{image::PngImage, pixel_ops::premultiplied_to_straight};
->>>>>>> 121fae80
+        use png::ColorType::{GrayscaleAlpha, Rgba};
+        use std::borrow::Cow;
 
         if let Some(ref image_data) = self.data {
+            let (color, image_data) = match self.kind {
+                LayerKind::Regular => (Rgba, Cow::Owned(premultiplied_to_straight(&image_data))),
+                LayerKind::Mask => (GrayscaleAlpha, Cow::Borrowed(image_data)),
+                _ => unreachable!(),
+            };
+
             let png = PngImage {
                 width: self.bounds.width,
                 height: self.bounds.height,
-                ..Default::default()
+                color,
             };
 
             let path = path.map_or_else(
@@ -500,7 +495,7 @@
                 |path| path.as_ref().to_path_buf(),
             );
 
-            return Ok(png.save(&premultiplied_to_straight(image_data), path)?);
+            return Ok(png.save(&image_data, path)?);
         }
 
         panic!("For now, saire can only decompress LayerKind::Regular data.");
@@ -554,8 +549,8 @@
     channel_decompressed: DecompressedChannelCb,
     pixel_write: PixelWriteCb,
 ) -> Result<Vec<u8>> {
-    let tile_map_height = height / TILE_SIZE;
-    let tile_map_width = width / TILE_SIZE;
+    let tile_map_height = (height - 1) / TILE_SIZE;
+    let tile_map_width = (width - 1) / TILE_SIZE;
 
     let mut tile_map = vec![0; tile_map_height * tile_map_width];
     reader.read_exact(&mut tile_map)?;
